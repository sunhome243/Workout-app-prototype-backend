[pytest]
testpaths = tests
python_files = test_*.py
asyncio_mode = auto
<<<<<<< HEAD
timeout = 10
addopts = -vv --disable-warnings --durations=10 --durations-min=1.0
=======
timeout = 3
addopts = -vv -s --show-capture=all
>>>>>>> d32a0bc8
<|MERGE_RESOLUTION|>--- conflicted
+++ resolved
@@ -2,10 +2,5 @@
 testpaths = tests
 python_files = test_*.py
 asyncio_mode = auto
-<<<<<<< HEAD
 timeout = 10
-addopts = -vv --disable-warnings --durations=10 --durations-min=1.0
-=======
-timeout = 3
-addopts = -vv -s --show-capture=all
->>>>>>> d32a0bc8
+addopts = -vv --disable-warnings --durations=10 --durations-min=1.0